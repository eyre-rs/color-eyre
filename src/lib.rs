//! An error report handler for panics and the [`eyre`] crate for colorful, consistent, and well
//! formatted error reports for all kinds of errors.
//!
//! ## TLDR
//!
//! `color_eyre` helps you build error reports that look like this:
//!
//! <pre><font color="#06989A"><b>color-eyre</b></font> on <font color="#75507B"><b> hooked</b></font> <font color="#CC0000"><b>[$!] </b></font>is <font color="#FF8700"><b>📦 v0.5.0</b></font> via <font color="#CC0000"><b>🦀 v1.44.0</b></font>
//! <font color="#CC0000"><b>❯</b></font> cargo run --example custom_section
//! <font color="#4E9A06"><b>   Compiling</b></font> color-eyre v0.5.0 (/home/jlusby/git/yaahc/color-eyre)
//! <font color="#4E9A06"><b>    Finished</b></font> dev [unoptimized + debuginfo] target(s) in 2.58s
//! <font color="#4E9A06"><b>     Running</b></font> `target/debug/examples/custom_section`
//! Error:
//!    0: <font color="#F15D22">Unable to read config</font>
//!    1: <font color="#F15D22">cmd exited with non-zero status code</font>
//!
//! Stderr:
//!    cat: fake_file: No such file or directory
//!
//!   ━━━━━━━━━━━━━━━━━━━━━━━━━━━━━━━━━━ SPANTRACE ━━━━━━━━━━━━━━━━━━━━━━━━━━━━━━━━━━━
//!
//!    0: <font color="#F15D22">custom_section::output2</font> with <font color="#34E2E2">self=&quot;cat&quot; &quot;fake_file&quot;</font>
//!       at examples/custom_section.rs:14
//!    1: <font color="#F15D22">custom_section::read_file</font> with <font color="#34E2E2">path=&quot;fake_file&quot;</font>
//!       at examples/custom_section.rs:58
//!    2: <font color="#F15D22">custom_section::read_config</font>
//!       at examples/custom_section.rs:63
//!
//! <font color="#34E2E2">Suggestion</font>: try using a file that exists next time</pre>
//!
//! ## Setup
//!
//! Add the following to your toml file:
//!
//! ```toml
//! [dependencies]
//! color-eyre = "0.5"
//! ```
//!
//! ### Disabling tracing support
//!
//! If you don't plan on using `tracing_error` and `SpanTrace` you can disable the
//! tracing integration to cut down on unused dependencies:
//!
//! ```toml
//! [dependencies]
//! color-eyre = { version = "0.5", default-features = false }
//! ```
//!
//! ### Disabling SpanTrace capture by default
//!
//! color-eyre defaults to capturing span traces. This is because `SpanTrace`
//! capture is significantly cheaper than `Backtrace` capture. However, like
//! backtraces, span traces are most useful for debugging applications, and it's
//! not uncommon to want to disable span trace capture by default to keep noise out
//! of error messages intended for users of an application rather than the
//! developer.
//!
//! To disable span trace capture you must explicitly set the env variables
//! that regulate `SpanTrace` capture to `"0"`:
//!
//! ```rust
//! if std::env::var("RUST_SPANTRACE").is_err() {
//!     std::env::set_var("RUST_SPANTRACE", "0");
//! }
//! ```
//!
//! ### Disabling SpanTrace capture by default
//!
//! color-eyre defaults to capturing span traces. This is because `SpanTrace`
//! capture is significantly cheaper than `Backtrace` capture. However, like
//! backtraces, span traces are most useful for debugging applications, and it's
//! not uncommon to want to disable span trace capture by default to keep noise out
//! of error messages intended for users of an application rather than the
//! developer.
//!
//! To disable span trace capture you must explicitly set one of the env variables
//! that regulate `SpanTrace` capture to `"0"`:
//!
//! ```rust
//! if std::env::var("RUST_SPANTRACE").is_err() {
//!     std::env::set_var("RUST_SPANTRACE", "0");
//! }
//! ```
//!
//! ### Improving perf on debug builds
//!
//! In debug mode `color-eyre` behaves noticably worse than `eyre`. This is caused
//! by the fact that `eyre` uses `std::backtrace::Backtrace` instead of
//! `backtrace::Backtrace`. The std version of backtrace is precompiled with
//! optimizations, this means that whether or not you're in debug mode doesn't
//! matter much for how expensive backtrace capture is, it will always be in the
//! 10s of milliseconds to capture. A debug version of `backtrace::Backtrace`
//! however isn't so lucky, and can take an order of magnitude more time to capture
//! a backtrace compared to it's std counterpart.
//!
//! Cargo [profile
//! overrides](https://doc.rust-lang.org/cargo/reference/profiles.html#overrides)
//! can be used to mitigate this problem. By configuring your project to always
//! build `backtrace` with optimizations you should get the same performance from
//! `color-eyre` that you're used to with `eyre`. To do so add the following to
//! your Cargo.toml:
//!
//! ```toml
//! [profile.dev.package.backtrace]
//! opt-level = 3
//! ```
//!
//! ## Features
//!
//! ### Multiple report format verbosity levels
//!
//! `color-eyre` provides 3 different report formats for how it formats the captured `SpanTrace`
//! and `Backtrace`, minimal, short, and full. Take the below screenshots of the output produced by [`examples/usage.rs`]:
//!
//! ---
//!
//! Running `cargo run --example usage` without `RUST_LIB_BACKTRACE` set will produce a minimal
//! report like this:
//!
//! <pre><font color="#06989A"><b>color-eyre</b></font> on <font color="#75507B"><b> hooked</b></font> <font color="#CC0000"><b>[$!] </b></font>is <font color="#FF8700"><b>📦 v0.5.0</b></font> via <font color="#CC0000"><b>🦀 v1.44.0</b></font> took <font color="#C4A000"><b>2s</b></font>
//! <font color="#CC0000"><b>❯</b></font> cargo run --example usage
//! <font color="#4E9A06"><b>   Compiling</b></font> color-eyre v0.5.0 (/home/jlusby/git/yaahc/color-eyre)
//! <font color="#4E9A06"><b>    Finished</b></font> dev [unoptimized + debuginfo] target(s) in 2.23s
//! <font color="#4E9A06"><b>     Running</b></font> `target/debug/examples/usage`
//! <font color="#A1A1A1">Jul 05 15:55:20.585 </font><font color="#4E9A06"> INFO</font> <b>read_config</b>:<b>read_file{</b>path=&quot;fake_file&quot;<b>}</b>: Reading file
//! Error:
//!    0: <font color="#F15D22">Unable to read config</font>
//!    1: <font color="#F15D22">No such file or directory (os error 2)</font>
//!
//!   ━━━━━━━━━━━━━━━━━━━━━━━━━━━━━━━━━━ SPANTRACE ━━━━━━━━━━━━━━━━━━━━━━━━━━━━━━━━━━━
//!
//!    0: <font color="#F15D22">usage::read_file</font> with <font color="#34E2E2">path=&quot;fake_file&quot;</font>
//!       at examples/usage.rs:32
//!    1: <font color="#F15D22">usage::read_config</font>
//!       at examples/usage.rs:38
//!
//! <font color="#34E2E2">Suggestion</font>: try using a file that exists next time</pre>
//!
//! <br>
//!
//! Running `RUST_LIB_BACKTRACE=1 cargo run --example usage` tells `color-eyre` to use the short
//! format, which additionally capture a [`backtrace::Backtrace`]:
//!
//! <pre><font color="#06989A"><b>color-eyre</b></font> on <font color="#75507B"><b> hooked</b></font> <font color="#CC0000"><b>[$!] </b></font>is <font color="#FF8700"><b>📦 v0.5.0</b></font> via <font color="#CC0000"><b>🦀 v1.44.0</b></font> took <font color="#C4A000"><b>2s</b></font>
//! <font color="#CC0000"><b>❯</b></font> RUST_LIB_BACKTRACE=1 cargo run --example usage
//! <font color="#4E9A06"><b>    Finished</b></font> dev [unoptimized + debuginfo] target(s) in 0.04s
//! <font color="#4E9A06"><b>     Running</b></font> `target/debug/examples/usage`
//! <font color="#A1A1A1">Jul 05 15:55:25.187 </font><font color="#4E9A06"> INFO</font> <b>read_config</b>:<b>read_file{</b>path=&quot;fake_file&quot;<b>}</b>: Reading file
//! Error:
//!    0: <font color="#F15D22">Unable to read config</font>
//!    1: <font color="#F15D22">No such file or directory (os error 2)</font>
//!
//!   ━━━━━━━━━━━━━━━━━━━━━━━━━━━━━━━━━━ SPANTRACE ━━━━━━━━━━━━━━━━━━━━━━━━━━━━━━━━━━━
//!
//!    0: <font color="#F15D22">usage::read_file</font> with <font color="#34E2E2">path=&quot;fake_file&quot;</font>
//!       at examples/usage.rs:32
//!    1: <font color="#F15D22">usage::read_config</font>
//!       at examples/usage.rs:38
//!
//!   ━━━━━━━━━━━━━━━━━━━━━━━━━━━━━━━━━━ BACKTRACE ━━━━━━━━━━━━━━━━━━━━━━━━━━━━━━━━━━━
//!   <font color="#34E2E2">                              ⋮ 5 frames hidden ⋮                               </font>
//!    6: <font color="#F15D22">usage::read_file</font><font color="#88807C">::h1a5a2805bc32aea2</font>
//!       at <font color="#75507B">/home/jlusby/git/yaahc/color-eyre/examples/usage.rs</font>:<font color="#75507B">35</font>
//!    7: <font color="#F15D22">usage::read_config</font><font color="#88807C">::h2bd40d6b0bb869a5</font>
//!       at <font color="#75507B">/home/jlusby/git/yaahc/color-eyre/examples/usage.rs</font>:<font color="#75507B">40</font>
//!    8: <font color="#F15D22">usage::main</font><font color="#88807C">::h899ba01ae5d58327</font>
//!       at <font color="#75507B">/home/jlusby/git/yaahc/color-eyre/examples/usage.rs</font>:<font color="#75507B">11</font>
//!   <font color="#34E2E2">                              ⋮ 10 frames hidden ⋮                              </font>
//!
//! <font color="#34E2E2">Suggestion</font>: try using a file that exists next time</pre>
//!
//! <br>
//!
//! Finally, running `RUST_LIB_BACKTRACE=full cargo run --example usage` tells `color-eyre` to use
//! the full format, which in addition to the above will attempt to include source lines where the
//! error originated from, assuming it can find them on the disk.
//!
//! <pre><font color="#06989A"><b>color-eyre</b></font> on <font color="#75507B"><b> hooked</b></font> <font color="#CC0000"><b>[$!] </b></font>is <font color="#FF8700"><b>📦 v0.5.0</b></font> via <font color="#CC0000"><b>🦀 v1.44.0</b></font> took <font color="#C4A000"><b>6s</b></font>
//! <font color="#CC0000"><b>❯</b></font> RUST_LIB_BACKTRACE=full cargo run --example usage
//! <font color="#4E9A06"><b>    Finished</b></font> dev [unoptimized + debuginfo] target(s) in 0.08s
//! <font color="#4E9A06"><b>     Running</b></font> `target/debug/examples/usage`
//! <font color="#A1A1A1">Jul 05 16:02:53.110 </font><font color="#4E9A06"> INFO</font> <b>read_config</b>:<b>read_file{</b>path=&quot;fake_file&quot;<b>}</b>: Reading file
//! Error:
//!    0: <font color="#F15D22">Unable to read config</font>
//!    1: <font color="#F15D22">No such file or directory (os error 2)</font>
//!
//!   ━━━━━━━━━━━━━━━━━━━━━━━━━━━━━━━━━━ SPANTRACE ━━━━━━━━━━━━━━━━━━━━━━━━━━━━━━━━━━━
//!
//!    0: <font color="#F15D22">usage::read_file</font> with <font color="#34E2E2">path=&quot;fake_file&quot;</font>
//!       at <font color="#75507B">examples/usage.rs</font>:<font color="#75507B">32</font>
//!         30 │ }
//!         31 │
//!   <b>      32 &gt; #[instrument]</b>
//!         33 │ fn read_file(path: &amp;str) -&gt; Result&lt;(), Report&gt; {
//!         34 │     info!(&quot;Reading file&quot;);
//!    1: <font color="#F15D22">usage::read_config</font>
//!       at <font color="#75507B">examples/usage.rs</font>:<font color="#75507B">38</font>
//!         36 │ }
//!         37 │
//!   <b>      38 &gt; #[instrument]</b>
//!         39 │ fn read_config() -&gt; Result&lt;(), Report&gt; {
//!         40 │     read_file(&quot;fake_file&quot;)
//!
//!   ━━━━━━━━━━━━━━━━━━━━━━━━━━━━━━━━━━ BACKTRACE ━━━━━━━━━━━━━━━━━━━━━━━━━━━━━━━━━━━
//!   <font color="#34E2E2">                              ⋮ 5 frames hidden ⋮                               </font>
//!    6: <font color="#F15D22">usage::read_file</font><font color="#88807C">::hf2b3585728b26de3</font>
//!       at <font color="#75507B">/home/jlusby/git/yaahc/color-eyre/examples/usage.rs</font>:<font color="#75507B">35</font>
//!         33 │ fn read_file(path: &amp;str) -&gt; Result&lt;(), Report&gt; {
//!         34 │     info!(&quot;Reading file&quot;);
//!   <font color="#D3D7CF"><b>      35 &gt;     Ok(std::fs::read_to_string(path).map(drop)?)</b></font>
//!         36 │ }
//!         37 │
//!    7: <font color="#F15D22">usage::read_config</font><font color="#88807C">::h399e4483ed46d301</font>
//!       at <font color="#75507B">/home/jlusby/git/yaahc/color-eyre/examples/usage.rs</font>:<font color="#75507B">40</font>
//!         38 │ #[instrument]
//!         39 │ fn read_config() -&gt; Result&lt;(), Report&gt; {
//!   <font color="#D3D7CF"><b>      40 &gt;     read_file(&quot;fake_file&quot;)</b></font>
//!         41 │         .wrap_err(&quot;Unable to read config&quot;)
//!         42 │         .suggestion(&quot;try using a file that exists next time&quot;)
//!    8: <font color="#F15D22">usage::main</font><font color="#88807C">::h037e068f8ce9bf49</font>
//!       at <font color="#75507B">/home/jlusby/git/yaahc/color-eyre/examples/usage.rs</font>:<font color="#75507B">11</font>
//!          9 │     color_eyre::install()?;
//!         10 │
//!   <font color="#D3D7CF"><b>      11 &gt;     Ok(read_config()?)</b></font>
//!         12 │ }
//!         13 │
//!   <font color="#34E2E2">                              ⋮ 10 frames hidden ⋮                              </font>
//!
//! <font color="#34E2E2">Suggestion</font>: try using a file that exists next time</pre>
//!
//! ### Custom `Section`s for error reports via [`Help`] trait
//!
//! The `section` module provides helpers for adding extra sections to error
//! reports. Sections are disinct from error messages and are displayed
//! independently from the chain of errors. Take this example of adding sections
//! to contain `stderr` and `stdout` from a failed command, taken from
//! [`examples/custom_section.rs`]:
//!
//! ```rust
//! use color_eyre::{eyre::eyre, SectionExt, Help, eyre::Report};
//! use std::process::Command;
//! use tracing::instrument;
//!
//! trait Output {
//!     fn output2(&mut self) -> Result<String, Report>;
//! }
//!
//! impl Output for Command {
//!     #[instrument]
//!     fn output2(&mut self) -> Result<String, Report> {
//!         let output = self.output()?;
//!
//!         let stdout = String::from_utf8_lossy(&output.stdout);
//!
//!         if !output.status.success() {
//!             let stderr = String::from_utf8_lossy(&output.stderr);
//!             Err(eyre!("cmd exited with non-zero status code"))
//!                 .with_section(move || stdout.trim().to_string().header("Stdout:"))
//!                 .with_section(move || stderr.trim().to_string().header("Stderr:"))
//!         } else {
//!             Ok(stdout.into())
//!         }
//!     }
//! }
//! ```
//!
//! ---
//!
//! Here we have an function that, if the command exits unsuccessfully, creates a
//! report indicating the failure and attaches two sections, one for `stdout` and
//! one for `stderr`.
//!
//! Running `cargo run --example custom_section` shows us how these sections are
//! included in the output:
//!
//! <pre><font color="#06989A"><b>color-eyre</b></font> on <font color="#75507B"><b> hooked</b></font> <font color="#CC0000"><b>[$!] </b></font>is <font color="#FF8700"><b>📦 v0.5.0</b></font> via <font color="#CC0000"><b>🦀 v1.44.0</b></font>
//! <font color="#CC0000"><b>❯</b></font> cargo run --example custom_section
//! <font color="#4E9A06"><b>   Compiling</b></font> color-eyre v0.5.0 (/home/jlusby/git/yaahc/color-eyre)
//! <font color="#4E9A06"><b>    Finished</b></font> dev [unoptimized + debuginfo] target(s) in 2.58s
//! <font color="#4E9A06"><b>     Running</b></font> `target/debug/examples/custom_section`
//! Error:
//!    0: <font color="#F15D22">Unable to read config</font>
//!    1: <font color="#F15D22">cmd exited with non-zero status code</font>
//!
//! Stderr:
//!    cat: fake_file: No such file or directory
//!
//!   ━━━━━━━━━━━━━━━━━━━━━━━━━━━━━━━━━━ SPANTRACE ━━━━━━━━━━━━━━━━━━━━━━━━━━━━━━━━━━━
//!
//!    0: <font color="#F15D22">custom_section::output2</font> with <font color="#34E2E2">self=&quot;cat&quot; &quot;fake_file&quot;</font>
//!       at examples/custom_section.rs:14
//!    1: <font color="#F15D22">custom_section::read_file</font> with <font color="#34E2E2">path=&quot;fake_file&quot;</font>
//!       at examples/custom_section.rs:58
//!    2: <font color="#F15D22">custom_section::read_config</font>
//!       at examples/custom_section.rs:63
//!
//! <font color="#34E2E2">Suggestion</font>: try using a file that exists next time</pre>
//!
//! Only the `Stderr:` section actually gets included. The `cat` command fails,
//! so stdout ends up being empty and is skipped in the final report. This gives
//! us a short and concise error report indicating exactly what was attempted and
//! how it failed.
//!
//! ### Aggregating multiple errors into one report
//!
//! It's not uncommon for programs like batched task runners or parsers to want
//! to return an error with multiple sources. The current version of the error
//! trait does not support this use case very well, though there is [work being
//! done](https://github.com/rust-lang/rfcs/pull/2895) to improve this.
//!
//! For now however one way to work around this is to compose errors outside the
//! error trait. `color-eyre` supports such composition in its error reports via
//! the `Help` trait.
//!
//! For an example of how to aggregate errors check out [`examples/multiple_errors.rs`].
//!
//! ### Custom configuration for `color-backtrace` for setting custom filters and more
//!
//! The pretty printing for backtraces and span traces isn't actually provided by
//! `color-eyre`, but instead comes from its dependencies [`color-backtrace`] and
//! [`color-spantrace`]. `color-backtrace` in particular has many more features
//! than are exported by `color-eyre`, such as customized color schemes, panic
//! hooks, and custom frame filters. The custom frame filters are particularly
//! useful when combined with `color-eyre`, so to enable their usage we provide
//! the `install` fn for setting up a custom `BacktracePrinter` with custom
//! filters installed.
//!
//! For an example of how to setup custom filters, check out [`examples/custom_filter.rs`].
//!
//! [`eyre`]: https://docs.rs/eyre
//! [`tracing-error`]: https://docs.rs/tracing-error
//! [`color-backtrace`]: https://docs.rs/color-backtrace
//! [`eyre::EyreHandler`]: https://docs.rs/eyre/*/eyre/trait.EyreHandler.html
//! [`backtrace::Backtrace`]: https://docs.rs/backtrace/*/backtrace/struct.Backtrace.html
//! [`tracing_error::SpanTrace`]: https://docs.rs/tracing-error/*/tracing_error/struct.SpanTrace.html
//! [`color-spantrace`]: https://github.com/yaahc/color-spantrace
//! [`Help`]: https://docs.rs/color-eyre/*/color_eyre/trait.Help.html
//! [`eyre::Report`]: https://docs.rs/eyre/*/eyre/struct.Report.html
//! [`eyre::Result`]: https://docs.rs/eyre/*/eyre/type.Result.html
//! [`Handler`]: https://docs.rs/color-eyre/*/color_eyre/struct.Handler.html
//! [`examples/usage.rs`]: https://github.com/yaahc/color-eyre/blob/master/examples/usage.rs
//! [`examples/custom_filter.rs`]: https://github.com/yaahc/color-eyre/blob/master/examples/custom_filter.rs
//! [`examples/custom_section.rs`]: https://github.com/yaahc/color-eyre/blob/master/examples/custom_section.rs
//! [`examples/multiple_errors.rs`]: https://github.com/yaahc/color-eyre/blob/master/examples/multiple_errors.rs
<<<<<<< HEAD
#![doc(html_root_url = "https://docs.rs/color-eyre/0.5.0")]
=======
#![doc(html_root_url = "https://docs.rs/color-eyre/0.4.2")]
>>>>>>> fe08025c
#![cfg_attr(docsrs, feature(doc_cfg))]
#![warn(
    missing_docs,
    missing_doc_code_examples,
    rust_2018_idioms,
    unreachable_pub,
    bad_style,
    const_err,
    dead_code,
    improper_ctypes,
    non_shorthand_field_patterns,
    no_mangle_generic_items,
    overflowing_literals,
    path_statements,
    patterns_in_fns_without_body,
    private_in_public,
    unconditional_recursion,
    unused,
    unused_allocation,
    unused_comparisons,
    unused_parens,
    while_true
)]
#![allow(clippy::try_err)]
use backtrace::Backtrace;
pub use eyre;
#[doc(hidden)]
pub use eyre::Report;
#[doc(hidden)]
pub use eyre::Result;
use once_cell::sync::OnceCell;
use section::help::HelpInfo;
pub use section::{Section, SectionExt};
use std::fmt::Display;
#[cfg(feature = "capture-spantrace")]
use tracing_error::SpanTrace;
#[doc(hidden)]
pub use Handler as Context;

pub mod config;
mod handler;
pub(crate) mod private;
pub mod section;
mod writers;

/// A custom handler type for [`eyre::Report`] which provides colorful error
/// reports and [`tracing-error`] support.
///
/// This type is not intended to be used directly, prefer using it via the
/// [`color_eyre::Report`] and [`color_eyre::Result`] type aliases.
///
/// [`eyre::Report`]: https://docs.rs/eyre/*/eyre/struct.Report.html
/// [`tracing-error`]: https://docs.rs/tracing-error
/// [`color_eyre::Report`]: type.Report.html
/// [`color_eyre::Result`]: type.Result.html
#[derive(Debug)]
pub struct Handler {
    backtrace: Option<Backtrace>,
    #[cfg(feature = "capture-spantrace")]
    span_trace: Option<SpanTrace>,
    sections: Vec<HelpInfo>,
}

static CONFIG: OnceCell<config::Printer> = OnceCell::new();

/// A helper trait for attaching informational sections to error reports to be
/// displayed after the chain of errors
///
/// `color_eyre` provides two types of help text that can be attached to error reports: custom
/// sections and pre-configured sections. Custom sections are added via the `section` and
/// `with_section` methods, and give maximum control over formatting. For more details check out
/// the docs for [`Section`].
///
/// The pre-configured sections are provided via `suggestion`, `warning`, and `note`. These
/// sections are displayed after all other sections with no extra newlines between subsequent Help
/// sections. They consist only of a header portion and are prepended with a colored string
/// indicating the kind of section, e.g. `Note: This might have failed due to ..."
///
/// [`Section`]: struct.Section.html
pub trait Help<T>: private::Sealed {
    /// Add a section to an error report, to be displayed after the chain of errors.
    ///
    /// Sections are displayed in the order they are added to the error report. They are displayed
    /// immediately after the `Error:` section and before the `SpanTrace` and `Backtrace` sections.
    /// They consist of a header and an optional body. The body of the section is indented by
    /// default.
    ///
    /// # Examples
    ///
    /// ```rust,should_panic
    /// use color_eyre::{eyre::eyre, eyre::Report, Help};
    ///
    /// Err(eyre!("command failed"))
    ///     .section("Please report bugs to https://real.url/bugs")?;
    /// # Ok::<_, Report>(())
    /// ```
    fn section<D>(self, section: D) -> eyre::Result<T>
    where
        D: Display + Send + Sync + 'static;

    /// Add a Section to an error report, to be displayed after the chain of errors. The closure to
    /// create the Section is lazily evaluated only in the case of an error.
    ///
    /// # Examples
    ///
    /// ```rust
    /// use color_eyre::{eyre::eyre, eyre::Report, Help, SectionExt};
    ///
    /// let output = std::process::Command::new("ls")
    ///     .output()?;
    ///
    /// let output = if !output.status.success() {
    ///     let stderr = String::from_utf8_lossy(&output.stderr);
    ///     Err(eyre!("cmd exited with non-zero status code"))
    ///         .with_section(move || stderr.trim().to_string().header("Stderr:"))?
    /// } else {
    ///     String::from_utf8_lossy(&output.stdout)
    /// };
    ///
    /// println!("{}", output);
    /// # Ok::<_, Report>(())
    /// ```
    fn with_section<D, F>(self, section: F) -> eyre::Result<T>
    where
        D: Display + Send + Sync + 'static,
        F: FnOnce() -> D;

    /// Add an error section to an error report, to be displayed after the primary error message
    /// section.
    ///
    /// # Examples
    ///
    /// ```rust,should_panic
    /// use color_eyre::{eyre::eyre, eyre::Report, Help};
    /// use thiserror::Error;
    ///
    /// #[derive(Debug, Error)]
    /// #[error("{0}")]
    /// struct StrError(&'static str);
    ///
    /// Err(eyre!("command failed"))
    ///     .error(StrError("got one error"))
    ///     .error(StrError("got a second error"))?;
    /// # Ok::<_, Report>(())
    /// ```
    fn error<E>(self, error: E) -> eyre::Result<T>
    where
        E: std::error::Error + Send + Sync + 'static;

    /// Add an error section to an error report, to be displayed after the primary error message
    /// section. The closure to create the Section is lazily evaluated only in the case of an error.
    ///
    /// # Examples
    ///
    /// ```rust,should_panic
    /// use color_eyre::{eyre::eyre, eyre::Report, Help};
    /// use thiserror::Error;
    ///
    /// #[derive(Debug, Error)]
    /// #[error("{0}")]
    /// struct StringError(String);
    ///
    /// Err(eyre!("command failed"))
    ///     .with_error(|| StringError("got one error".into()))
    ///     .with_error(|| StringError("got a second error".into()))?;
    /// # Ok::<_, Report>(())
    /// ```
    fn with_error<E, F>(self, error: F) -> eyre::Result<T>
    where
        F: FnOnce() -> E,
        E: std::error::Error + Send + Sync + 'static;

    /// Add a Note to an error report, to be displayed after the chain of errors.
    ///
    /// # Examples
    ///
    /// ```rust
    /// # use std::{error::Error, fmt::{self, Display}};
    /// # use color_eyre::eyre::Result;
    /// # #[derive(Debug)]
    /// # struct FakeErr;
    /// # impl Display for FakeErr {
    /// #     fn fmt(&self, f: &mut fmt::Formatter<'_>) -> fmt::Result {
    /// #         write!(f, "FakeErr")
    /// #     }
    /// # }
    /// # impl std::error::Error for FakeErr {}
    /// # fn main() -> Result<()> {
    /// # fn fallible_fn() -> Result<(), FakeErr> {
    /// #       Ok(())
    /// # }
    /// use color_eyre::Help as _;
    ///
    /// fallible_fn().note("This might have failed due to ...")?;
    /// # Ok(())
    /// # }
    /// ```
    fn note<D>(self, note: D) -> eyre::Result<T>
    where
        D: Display + Send + Sync + 'static;

    /// Add a Note to an error report, to be displayed after the chain of errors. The closure to
    /// create the Note is lazily evaluated only in the case of an error.
    ///
    /// # Examples
    ///
    /// ```rust
    /// # use std::{error::Error, fmt::{self, Display}};
    /// # use color_eyre::eyre::Result;
    /// # #[derive(Debug)]
    /// # struct FakeErr;
    /// # impl Display for FakeErr {
    /// #     fn fmt(&self, f: &mut fmt::Formatter<'_>) -> fmt::Result {
    /// #         write!(f, "FakeErr")
    /// #     }
    /// # }
    /// # impl std::error::Error for FakeErr {}
    /// # fn main() -> Result<()> {
    /// # fn fallible_fn() -> Result<(), FakeErr> {
    /// #       Ok(())
    /// # }
    /// use color_eyre::Help as _;
    ///
    /// fallible_fn().with_note(|| {
    ///         format!("This might have failed due to ... It has failed {} times", 100)
    ///     })?;
    /// # Ok(())
    /// # }
    /// ```
<<<<<<< HEAD
    fn with_note<D, F>(self, f: F) -> eyre::Result<T>
    where
        D: Display + Send + Sync + 'static,
        F: FnOnce() -> D;

    /// Add a Warning to an error report, to be displayed after the chain of errors.
    fn warning<D>(self, warning: D) -> eyre::Result<T>
    where
        D: Display + Send + Sync + 'static;

    /// Add a Warning to an error report, to be displayed after the chain of errors. The closure to
    /// create the Warning is lazily evaluated only in the case of an error.
    fn with_warning<D, F>(self, f: F) -> eyre::Result<T>
    where
        D: Display + Send + Sync + 'static,
        F: FnOnce() -> D;

    /// Add a Suggestion to an error report, to be displayed after the chain of errors.
    fn suggestion<D>(self, suggestion: D) -> eyre::Result<T>
    where
        D: Display + Send + Sync + 'static;

    /// Add a Suggestion to an error report, to be displayed after the chain of errors. The closure
    /// to create the Suggestion is lazily evaluated only in the case of an error.
    fn with_suggestion<D, F>(self, f: F) -> eyre::Result<T>
    where
        D: Display + Send + Sync + 'static,
        F: FnOnce() -> D;
=======
    ///
    /// [`tracing_error::TracedError`]: https://docs.rs/tracing-error/0.1.2/tracing_error/struct.TracedError.html
    #[cfg(feature = "capture-spantrace")]
    #[cfg_attr(docsrs, doc(cfg(feature = "capture-spantrace")))]
    pub fn span_trace(&self) -> Option<&SpanTrace> {
        self.span_trace.as_ref()
    }

    // Check if spantrace capture is explicitly disabled
    fn should_capture_spantrace() -> bool {
        std::env::var("RUST_SPANTRACE")
            .map(|val| val != "0")
            .unwrap_or(true)
    }
}

impl eyre::EyreHandler for Handler {
    #[allow(unused_variables)]
    fn default(error: &(dyn std::error::Error + 'static)) -> Self {
        let backtrace = if backtrace_enabled() {
            Some(Backtrace::new())
        } else {
            None
        };

        #[cfg(feature = "capture-spantrace")]
        let span_trace =
            if Self::should_capture_spantrace() && get_deepest_spantrace(error).is_none() {
                Some(SpanTrace::capture())
            } else {
                None
            };

        Self {
            backtrace,
            #[cfg(feature = "capture-spantrace")]
            span_trace,
            sections: Vec::new(),
        }
    }

    fn debug(
        &self,
        error: &(dyn std::error::Error + 'static),
        f: &mut core::fmt::Formatter<'_>,
    ) -> core::fmt::Result {
        if f.alternate() {
            return core::fmt::Debug::fmt(error, f);
        }

        #[cfg(feature = "capture-spantrace")]
        let errors = eyre::Chain::new(error)
            .filter(|e| e.span_trace().is_none())
            .enumerate();

        #[cfg(not(feature = "capture-spantrace"))]
        let errors = eyre::Chain::new(error).enumerate();

        let mut buf = String::new();
        for (n, error) in errors {
            buf.clear();
            write!(&mut buf, "{}", error).unwrap();
            writeln!(f)?;
            write!(indented(f).ind(n), "{}", Red.make_intense().paint(&buf))?;
        }

        let separated = &mut HeaderWriter {
            inner: &mut *f,
            header: &"\n\n",
            started: false,
        };

        for section in self
            .sections
            .iter()
            .filter(|s| matches!(s, HelpInfo::Error(_)))
        {
            write!(separated.ready(), "{}", section)?;
        }

        for section in self
            .sections
            .iter()
            .filter(|s| matches!(s, HelpInfo::Custom(_)))
        {
            write!(separated.ready(), "{}", section)?;
        }

        #[cfg(feature = "capture-spantrace")]
        {
            if let Some(span_trace) = self
                .span_trace
                .as_ref()
                .or_else(|| get_deepest_spantrace(error))
            {
                write!(&mut separated.ready(), "{}", FormattedSpanTrace(span_trace))?;
            }
        }

        if let Some(backtrace) = self.backtrace.as_ref() {
            let bt_str = installed_printer()
                .format_trace_to_string(&backtrace)
                .unwrap();

            write!(
                indented(&mut separated.ready()).with_format(Format::Uniform { indentation: "  " }),
                "{}",
                bt_str
            )?;
        } else if self
            .sections
            .iter()
            .any(|s| !matches!(s, HelpInfo::Custom(_) | HelpInfo::Error(_)))
        {
            writeln!(f)?;
        }

        for section in self
            .sections
            .iter()
            .filter(|s| !matches!(s, HelpInfo::Custom(_) | HelpInfo::Error(_)))
        {
            write!(f, "\n{}", section)?;
        }

        Ok(())
    }
}

#[cfg(feature = "capture-spantrace")]
impl fmt::Display for FormattedSpanTrace<'_> {
    fn fmt(&self, f: &mut fmt::Formatter<'_>) -> fmt::Result {
        use std::fmt::Write;

        match self.0.status() {
            SpanTraceStatus::CAPTURED => {
                write!(indented(f).with_format(Format::Uniform { indentation: "  " }), "{}", color_spantrace::colorize(self.0))?;
            },
            SpanTraceStatus::UNSUPPORTED => write!(f, "Warning: SpanTrace capture is Unsupported.\nEnsure that you've setup an error layer and the versions match")?,
            _ => (),
        }

        Ok(())
    }
}

impl fmt::Display for InstallError {
    fn fmt(&self, f: &mut fmt::Formatter<'_>) -> fmt::Result {
        f.write_str("could not install the BacktracePrinter as another was already installed")
    }
}

impl std::error::Error for InstallError {}

fn backtrace_enabled() -> bool {
    // Cache the result of reading the environment variables to make
    // backtrace captures speedy, because otherwise reading environment
    // variables every time can be somewhat slow.
    static ENABLED: AtomicUsize = AtomicUsize::new(0);
    match ENABLED.load(SeqCst) {
        0 => {}
        1 => return false,
        _ => return true,
    }
    let enabled = match env::var("RUST_LIB_BACKTRACE") {
        Ok(s) => s != "0",
        Err(_) => match env::var("RUST_BACKTRACE") {
            Ok(s) => s != "0",
            Err(_) => false,
        },
    };
    ENABLED.store(enabled as usize + 1, SeqCst);
    enabled
}

#[cfg(feature = "capture-spantrace")]
fn get_deepest_spantrace<'a>(error: &'a (dyn Error + 'static)) -> Option<&'a SpanTrace> {
    eyre::Chain::new(error)
        .rev()
        .flat_map(|error| error.span_trace())
        .next()
>>>>>>> fe08025c
}

// TODO: remove when / if ansi_term merges these changes upstream
trait ColorExt {
    fn make_intense(self) -> Self;
}

/// Install the default panic and error report hooks
pub fn install() -> Result<(), crate::eyre::Report> {
    config::HookBuilder::default()
        .add_default_filters()
        .install()
}<|MERGE_RESOLUTION|>--- conflicted
+++ resolved
@@ -343,11 +343,7 @@
 //! [`examples/custom_filter.rs`]: https://github.com/yaahc/color-eyre/blob/master/examples/custom_filter.rs
 //! [`examples/custom_section.rs`]: https://github.com/yaahc/color-eyre/blob/master/examples/custom_section.rs
 //! [`examples/multiple_errors.rs`]: https://github.com/yaahc/color-eyre/blob/master/examples/multiple_errors.rs
-<<<<<<< HEAD
 #![doc(html_root_url = "https://docs.rs/color-eyre/0.5.0")]
-=======
-#![doc(html_root_url = "https://docs.rs/color-eyre/0.4.2")]
->>>>>>> fe08025c
 #![cfg_attr(docsrs, feature(doc_cfg))]
 #![warn(
     missing_docs,
@@ -577,7 +573,6 @@
     /// # Ok(())
     /// # }
     /// ```
-<<<<<<< HEAD
     fn with_note<D, F>(self, f: F) -> eyre::Result<T>
     where
         D: Display + Send + Sync + 'static,
@@ -606,189 +601,6 @@
     where
         D: Display + Send + Sync + 'static,
         F: FnOnce() -> D;
-=======
-    ///
-    /// [`tracing_error::TracedError`]: https://docs.rs/tracing-error/0.1.2/tracing_error/struct.TracedError.html
-    #[cfg(feature = "capture-spantrace")]
-    #[cfg_attr(docsrs, doc(cfg(feature = "capture-spantrace")))]
-    pub fn span_trace(&self) -> Option<&SpanTrace> {
-        self.span_trace.as_ref()
-    }
-
-    // Check if spantrace capture is explicitly disabled
-    fn should_capture_spantrace() -> bool {
-        std::env::var("RUST_SPANTRACE")
-            .map(|val| val != "0")
-            .unwrap_or(true)
-    }
-}
-
-impl eyre::EyreHandler for Handler {
-    #[allow(unused_variables)]
-    fn default(error: &(dyn std::error::Error + 'static)) -> Self {
-        let backtrace = if backtrace_enabled() {
-            Some(Backtrace::new())
-        } else {
-            None
-        };
-
-        #[cfg(feature = "capture-spantrace")]
-        let span_trace =
-            if Self::should_capture_spantrace() && get_deepest_spantrace(error).is_none() {
-                Some(SpanTrace::capture())
-            } else {
-                None
-            };
-
-        Self {
-            backtrace,
-            #[cfg(feature = "capture-spantrace")]
-            span_trace,
-            sections: Vec::new(),
-        }
-    }
-
-    fn debug(
-        &self,
-        error: &(dyn std::error::Error + 'static),
-        f: &mut core::fmt::Formatter<'_>,
-    ) -> core::fmt::Result {
-        if f.alternate() {
-            return core::fmt::Debug::fmt(error, f);
-        }
-
-        #[cfg(feature = "capture-spantrace")]
-        let errors = eyre::Chain::new(error)
-            .filter(|e| e.span_trace().is_none())
-            .enumerate();
-
-        #[cfg(not(feature = "capture-spantrace"))]
-        let errors = eyre::Chain::new(error).enumerate();
-
-        let mut buf = String::new();
-        for (n, error) in errors {
-            buf.clear();
-            write!(&mut buf, "{}", error).unwrap();
-            writeln!(f)?;
-            write!(indented(f).ind(n), "{}", Red.make_intense().paint(&buf))?;
-        }
-
-        let separated = &mut HeaderWriter {
-            inner: &mut *f,
-            header: &"\n\n",
-            started: false,
-        };
-
-        for section in self
-            .sections
-            .iter()
-            .filter(|s| matches!(s, HelpInfo::Error(_)))
-        {
-            write!(separated.ready(), "{}", section)?;
-        }
-
-        for section in self
-            .sections
-            .iter()
-            .filter(|s| matches!(s, HelpInfo::Custom(_)))
-        {
-            write!(separated.ready(), "{}", section)?;
-        }
-
-        #[cfg(feature = "capture-spantrace")]
-        {
-            if let Some(span_trace) = self
-                .span_trace
-                .as_ref()
-                .or_else(|| get_deepest_spantrace(error))
-            {
-                write!(&mut separated.ready(), "{}", FormattedSpanTrace(span_trace))?;
-            }
-        }
-
-        if let Some(backtrace) = self.backtrace.as_ref() {
-            let bt_str = installed_printer()
-                .format_trace_to_string(&backtrace)
-                .unwrap();
-
-            write!(
-                indented(&mut separated.ready()).with_format(Format::Uniform { indentation: "  " }),
-                "{}",
-                bt_str
-            )?;
-        } else if self
-            .sections
-            .iter()
-            .any(|s| !matches!(s, HelpInfo::Custom(_) | HelpInfo::Error(_)))
-        {
-            writeln!(f)?;
-        }
-
-        for section in self
-            .sections
-            .iter()
-            .filter(|s| !matches!(s, HelpInfo::Custom(_) | HelpInfo::Error(_)))
-        {
-            write!(f, "\n{}", section)?;
-        }
-
-        Ok(())
-    }
-}
-
-#[cfg(feature = "capture-spantrace")]
-impl fmt::Display for FormattedSpanTrace<'_> {
-    fn fmt(&self, f: &mut fmt::Formatter<'_>) -> fmt::Result {
-        use std::fmt::Write;
-
-        match self.0.status() {
-            SpanTraceStatus::CAPTURED => {
-                write!(indented(f).with_format(Format::Uniform { indentation: "  " }), "{}", color_spantrace::colorize(self.0))?;
-            },
-            SpanTraceStatus::UNSUPPORTED => write!(f, "Warning: SpanTrace capture is Unsupported.\nEnsure that you've setup an error layer and the versions match")?,
-            _ => (),
-        }
-
-        Ok(())
-    }
-}
-
-impl fmt::Display for InstallError {
-    fn fmt(&self, f: &mut fmt::Formatter<'_>) -> fmt::Result {
-        f.write_str("could not install the BacktracePrinter as another was already installed")
-    }
-}
-
-impl std::error::Error for InstallError {}
-
-fn backtrace_enabled() -> bool {
-    // Cache the result of reading the environment variables to make
-    // backtrace captures speedy, because otherwise reading environment
-    // variables every time can be somewhat slow.
-    static ENABLED: AtomicUsize = AtomicUsize::new(0);
-    match ENABLED.load(SeqCst) {
-        0 => {}
-        1 => return false,
-        _ => return true,
-    }
-    let enabled = match env::var("RUST_LIB_BACKTRACE") {
-        Ok(s) => s != "0",
-        Err(_) => match env::var("RUST_BACKTRACE") {
-            Ok(s) => s != "0",
-            Err(_) => false,
-        },
-    };
-    ENABLED.store(enabled as usize + 1, SeqCst);
-    enabled
-}
-
-#[cfg(feature = "capture-spantrace")]
-fn get_deepest_spantrace<'a>(error: &'a (dyn Error + 'static)) -> Option<&'a SpanTrace> {
-    eyre::Chain::new(error)
-        .rev()
-        .flat_map(|error| error.span_trace())
-        .next()
->>>>>>> fe08025c
 }
 
 // TODO: remove when / if ansi_term merges these changes upstream
